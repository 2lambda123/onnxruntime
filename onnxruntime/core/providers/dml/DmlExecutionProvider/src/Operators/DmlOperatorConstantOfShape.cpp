--- conflicted
+++ resolved
@@ -52,15 +52,9 @@
         }
         // Else valueBytes is empty, and the default fill pattern is 0.
 
-<<<<<<< HEAD
+
         DML_OPERATOR_DESC opDesc = { DML_OPERATOR_FILL_VALUE_CONSTANT, &operatorDesc };
         SetDmlOperatorDesc(opDesc, kernelCreationContext);
-=======
-    void Compute(const MLOperatorKernelContext& kernelContext) override
-    {
-        std::vector<IMLOperatorTensor*> outputTensors = GetOutputTensorsForExecute(kernelContext);
-        ORT_THROW_IF_FAILED(m_executionProvider->FillTensorWithPattern(outputTensors.front(), valueBytes));
->>>>>>> 51f84a03
     }
 
 private:
