// Copyright (c) Microsoft Corporation. All rights reserved.
// Licensed under the MIT License.

#include "core/providers/common.h"
#include "core/providers/cuda/cuda_common.h"
#include "core/providers/cuda/nn/conv.h"
#include "core/providers/cuda/shared_inc/fpgeneric.h"
#include "core/providers/cuda/tensor/slice.h"

namespace onnxruntime {
namespace cuda {

// Op Set 11 for Conv only update document to clearify default dilations and strides value.
// which are already convered by op set 11 cpu versoin, so simply add declaration.
#define REGISTER_KERNEL_TYPED(T)                                                \
  ONNX_OPERATOR_VERSIONED_TYPED_KERNEL_EX(                                      \
      Conv,                                                                     \
      kOnnxDomain,                                                              \
      1, 10,                                                                    \
      T,                                                                        \
      kCudaExecutionProvider,                                                   \
      KernelDefBuilder().TypeConstraint("T", DataTypeImpl::GetTensorType<T>()), \
      Conv<T>);                                                                 \
  ONNX_OPERATOR_TYPED_KERNEL_EX(                                                \
      Conv,                                                                     \
      kOnnxDomain,                                                              \
      11,                                                                       \
      T,                                                                        \
      kCudaExecutionProvider,                                                   \
      KernelDefBuilder().TypeConstraint("T", DataTypeImpl::GetTensorType<T>()), \
      Conv<T>);

REGISTER_KERNEL_TYPED(float)
REGISTER_KERNEL_TYPED(double)
REGISTER_KERNEL_TYPED(MLFloat16)

<<<<<<< HEAD
Status SliceOutUnwantedOutputSection(const void* input_data,
=======
Status SliceOutUnwantedOutputSection(cudaStream_t stream,
                                     const void* input_data,
>>>>>>> f649f917
                                     const std::vector<int64_t>& input_dims,
                                     void* output_data,
                                     const std::vector<int64_t>& output_dims,
                                     std::vector<int64_t> starts,
                                     const std::vector<int64_t>& ends,
                                     const std::vector<int64_t>& axes,
                                     size_t element_size) {
  SliceOp::PrepareForComputeMetadata compute_metadata(input_dims);

  SliceBase::PrepareForCompute(starts, ends, axes, compute_metadata);

  // As a sanity check, ensure that the slice operator's output shape matches with the expected output shape
  ORT_ENFORCE(compute_metadata.output_dims_ == output_dims);

  return SliceCuda::Impl(stream, input_data, input_dims, output_data, compute_metadata, element_size);
}

template <typename T>
Status Conv<T>::UpdateState(OpKernelContext* context, bool bias_expected) const {
  //set X
  const Tensor* X = context->Input<Tensor>(0);
  const TensorShape& x_shape = X->Shape();
  const auto& x_dims = x_shape.GetDims();
  s_.x_data = reinterpret_cast<const CudaT*>(X->template Data<T>());
  s_.element_size = X->DataType()->Size();
  //set W
  const Tensor* W = context->Input<Tensor>(1);
  const TensorShape& w_shape = W->Shape();
  std::vector<int64_t> w_dims = w_shape.GetDims();
  s_.w_data = reinterpret_cast<const CudaT*>(W->template Data<T>());
  //set B
  if (context->InputCount() >= 3) {
    const Tensor* B = context->Input<Tensor>(2);
    s_.b_data = reinterpret_cast<const CudaT*>(B->template Data<T>());
  } else {
    s_.b_data = nullptr;
  }
  //set Z
  if (context->InputCount() >= 4) {
    const Tensor* Z = context->Input<Tensor>(3);
    ORT_RETURN_IF_ERROR(s_.z_tensor.Set(Z->Shape().GetDims(), CudnnTensor::GetDataType<CudaT>()));
    s_.z_data = reinterpret_cast<const CudaT*>(Z->template Data<T>());
  } else {
    s_.z_data = nullptr;
  }
  bool input_dims_changed = (s_.last_x_dims != x_dims);
  bool w_dims_changed = (s_.last_w_dims != w_dims);
  if (input_dims_changed || w_dims_changed) {
    if (input_dims_changed)
      s_.last_x_dims = x_dims;

    if (w_dims_changed) {
      s_.last_w_dims = w_dims;
      s_.cached_benchmark_results.clear();
    }

    const int64_t N = X->Shape()[0];
    const int64_t M = W->Shape()[0];

    ORT_RETURN_IF_ERROR(conv_attrs_.ValidateInputShape(X, W));

    std::vector<int64_t> kernel_shape;
    ORT_RETURN_IF_ERROR(conv_attrs_.ComputeKernelShape(W->Shape(), kernel_shape));
    auto rank = kernel_shape.size();
    std::vector<int64_t> pads(conv_attrs_.pads);
    if (pads.empty()) {
      pads.resize(rank * 2, 0);
    }
    std::vector<int64_t> dilations(conv_attrs_.dilations);
    if (dilations.empty()) {
      dilations.resize(rank, 1);
    }
    std::vector<int64_t> strides(conv_attrs_.strides);
    if (strides.empty()) {
      strides.resize(rank, 1);
    }

    std::vector<int64_t> y_dims;
    y_dims.reserve(2 + rank);  // rank indicates number of feature dimensions - so add 2 to account for 'N' and 'C'
    y_dims.insert(y_dims.begin(), {N, M});

    std::vector<int64_t> y_dims_with_adjusted_pads;
    y_dims_with_adjusted_pads.reserve(2 + rank);  // rank indicates number of feature dimensions - so add 2 to account for 'N' and 'C'
    y_dims_with_adjusted_pads.insert(y_dims_with_adjusted_pads.begin(), {N, M});

    bool post_slicing_required = false;
    std::vector<int64_t> slice_starts;
    slice_starts.reserve(rank);

    std::vector<int64_t> slice_ends;
    slice_ends.reserve(rank);

    std::vector<int64_t> slice_axes;
    slice_axes.reserve(rank);

    ORT_RETURN_IF_ERROR(conv_attrs_.InferOutputShapeWithAdjustedPads(x_shape.Slice(2), kernel_shape,
                                                                     strides, dilations, pads, y_dims, y_dims_with_adjusted_pads,
                                                                     post_slicing_required, slice_starts, slice_ends, slice_axes));
    ORT_ENFORCE(y_dims.size() == y_dims_with_adjusted_pads.size());
    s_.y_dims = y_dims;
    s_.y_dims_with_adjusted_pads = y_dims_with_adjusted_pads;
    s_.post_slicing_required = post_slicing_required;
    s_.slice_starts = slice_starts;
    s_.slice_ends = slice_ends;
    s_.slice_axes = slice_axes;

    s_.Y = context->Output(0, TensorShape(s_.y_dims));
    if (s_.Y->Shape().Size() == 0) {
      return Status::OK();
    }
    if (post_slicing_required) {
      // Post slicing needed. Create and fill in the Conv results in an intermediate buffer.
      s_.memory_for_cudnn_conv_results = GetScratchBuffer<void>(TensorShape(y_dims_with_adjusted_pads).Size() * s_.element_size);
      s_.y_data = reinterpret_cast<CudaT*>(s_.memory_for_cudnn_conv_results.get());
    } else {
      // No post slicing needed. Fill the output tensor's buffer directly.
      s_.y_data = reinterpret_cast<CudaT*>(s_.Y->template MutableData<T>());
    }

    std::vector<int64_t> x_dims_cudnn = x_dims;
    std::vector<int64_t> y_dims_cudnn = !post_slicing_required ? y_dims : y_dims_with_adjusted_pads;
    if (rank < 2) {
      // cudnn only takes 4D or 5D input, so pad dimensions if needed
      x_dims_cudnn.push_back(1);
      y_dims_cudnn.push_back(1);
      w_dims.push_back(1);
      pads.insert(pads.begin() + rank, 0);
      pads.insert(pads.end(), 0);
      kernel_shape.push_back(1);
      strides.push_back(1);
      dilations.push_back(1);
    }

    if (w_dims_changed) {
      ORT_RETURN_IF_ERROR(s_.w_desc.Set(w_dims, CudnnTensor::GetDataType<CudaT>()));
    }
    ORT_RETURN_IF_ERROR(s_.x_tensor.Set(x_dims_cudnn, CudnnTensor::GetDataType<CudaT>()));
    ORT_RETURN_IF_ERROR(s_.y_tensor.Set(y_dims_cudnn, CudnnTensor::GetDataType<CudaT>()));
    ORT_RETURN_IF_ERROR(s_.conv_desc.Set(kernel_shape.size(), pads, strides, dilations,
                                         CUDNN_CROSS_CORRELATION, CudnnTensor::GetDataType<CudaT>()));
    CUDNN_RETURN_IF_ERROR(cudnnSetConvolutionGroupCount(s_.conv_desc, gsl::narrow_cast<int>(conv_attrs_.group)));

    if (context->InputCount() >= 3) {
      const Tensor* B = context->Input<Tensor>(2);
      const auto& b_shape = B->Shape();
      ORT_RETURN_IF_NOT(b_shape.NumDimensions() == 1, "bias should be 1D");
      std::vector<int64_t> b_dims(2 + kernel_shape.size(), 1);
      b_dims[1] = b_shape[0];
      ORT_RETURN_IF_ERROR(s_.b_tensor.Set(b_dims, CudnnTensor::GetDataType<CudaT>()));
      //s_.b_data = reinterpret_cast<const CudaT*>(B->template Data<T>());
    } else if (bias_expected) {
      std::vector<int64_t> b_dims(2 + kernel_shape.size(), 1);
      b_dims[1] = w_dims[0];
      auto malloc_size = b_dims[1] * sizeof(CudaT);
      ORT_RETURN_IF_ERROR(s_.b_tensor.Set(b_dims, CudnnTensor::GetDataType<CudaT>()));
      if (s_.b_zero) {
        CUDA_CALL_THROW(cudaFree(s_.b_zero));
        s_.b_zero = nullptr;
      }
      CUDA_CALL_THROW(cudaMalloc(&s_.b_zero, malloc_size));
<<<<<<< HEAD
      CUDA_CALL_THROW(cudaMemset(s_.b_zero, 0, malloc_size));
=======
      CUDA_CALL_THROW(cudaMemsetAsync(s_.b_zero, 0, malloc_size, Stream()));
>>>>>>> f649f917
    }

    if (!s_.cached_benchmark_results.contains(x_dims_cudnn)) {
      IAllocatorUniquePtr<void> algo_search_workspace = GetScratchBuffer<void>(AlgoSearchWorkspaceSize);

      // set math type to tensor core before algorithm search
      if (std::is_same<T, MLFloat16>::value)
        CUDNN_RETURN_IF_ERROR(cudnnSetConvolutionMathType(s_.conv_desc, CUDNN_TENSOR_OP_MATH));

      cudnnConvolutionFwdAlgoPerf_t perf;
      int algo_count = 1;
      const CUDAExecutionProvider* cuda_ep = static_cast<const CUDAExecutionProvider*>(this->Info().GetExecutionProvider());
      int cudnn_conv_algo = cuda_ep->GetCudnnConvAlgo();
      ORT_ENFORCE(cudnn_conv_algo > -1 && cudnn_conv_algo < 3, "cudnn_conv_algo should be 0, 1 or 2, but got ", cudnn_conv_algo);
      switch (cudnn_conv_algo) {
        case 0:
          CUDNN_RETURN_IF_ERROR(cudnnFindConvolutionForwardAlgorithmEx(
              CudnnHandle(),
              s_.x_tensor,
              s_.x_data,
              s_.w_desc,
              s_.w_data,
              s_.conv_desc,
              s_.y_tensor,
              s_.y_data,
              1,
              &algo_count,
              &perf,
              algo_search_workspace.get(),
              AlgoSearchWorkspaceSize));
          break;

        case 1:
          CUDNN_RETURN_IF_ERROR(cudnnGetConvolutionForwardAlgorithm_v7(
              CudnnHandle(),
              s_.x_tensor,
              s_.w_desc,
              s_.conv_desc,
              s_.y_tensor,
              1,
              &algo_count,
              &perf));
          break;

        default:
          perf.algo = kDefaultConvAlgo;
          CUDNN_RETURN_IF_ERROR(cudnnGetConvolutionForwardWorkspaceSize(
              CudnnHandle(),
              s_.x_tensor,
              s_.w_desc,
              s_.conv_desc,
              s_.y_tensor,
              perf.algo,
              &perf.memory));
          if (std::is_same<T, MLFloat16>::value) {
            perf.mathType = CUDNN_TENSOR_OP_MATH;
          } else {
            perf.mathType = CUDNN_DEFAULT_MATH;
          }
      }
      s_.cached_benchmark_results.insert(x_dims_cudnn, {perf.algo, perf.memory, perf.mathType});
    }
    const auto& perf = s_.cached_benchmark_results.at(x_dims_cudnn);
    CUDNN_RETURN_IF_ERROR(cudnnSetConvolutionMathType(s_.conv_desc, perf.mathType));
    s_.algo = perf.algo;
    s_.workspace_bytes = perf.memory;
  } else {
    //set Y
    s_.Y = context->Output(0, TensorShape(s_.y_dims));
    if (s_.Y->Shape().Size() == 0) {
      return Status::OK();
    }
    if (s_.post_slicing_required) {
      s_.memory_for_cudnn_conv_results = GetScratchBuffer<void>(TensorShape(s_.y_dims_with_adjusted_pads).Size() * s_.element_size);
      s_.y_data = reinterpret_cast<CudaT*>(s_.memory_for_cudnn_conv_results.get());
    } else {
      s_.y_data = reinterpret_cast<CudaT*>(s_.Y->template MutableData<T>());
    }
  }
  return Status::OK();
}

template <typename T>
Status Conv<T>::ComputeInternal(OpKernelContext* context) const {
  std::lock_guard<OrtMutex> lock(s_.mutex);
  ORT_RETURN_IF_ERROR(UpdateState(context));
  if (s_.Y->Shape().Size() == 0) {
    return Status::OK();
  }
  IAllocatorUniquePtr<void> workspace = GetWorkSpace();
  CUDNN_RETURN_IF_ERROR(cudnnConvolutionForward(CudnnHandle(),
                                                &alpha_,
                                                s_.x_tensor,
                                                s_.x_data,
                                                s_.w_desc,
                                                s_.w_data,
                                                s_.conv_desc,
                                                s_.algo,
                                                workspace.get(),
                                                s_.workspace_bytes,
                                                &beta_,
                                                s_.y_tensor,
                                                s_.y_data));
  if (nullptr != s_.b_data) {
    CUDNN_RETURN_IF_ERROR(cudnnAddTensor(CudnnHandle(), &alpha_, s_.b_tensor, s_.b_data,
                                         &alpha_, s_.y_tensor, s_.y_data));
  }
  // To deal with asymmetric padding, we may have over-padded on one or both sides of the spatial dimensions
  // This may have lead to extra results that are unnecessary and hence we slice that off here
  if (s_.post_slicing_required) {
<<<<<<< HEAD
    SliceOutUnwantedOutputSection(s_.y_data, s_.y_dims_with_adjusted_pads, s_.Y->MutableDataRaw(),
=======
    SliceOutUnwantedOutputSection(Stream(), s_.y_data, s_.y_dims_with_adjusted_pads, s_.Y->MutableDataRaw(),
>>>>>>> f649f917
                                  s_.y_dims, s_.slice_starts, s_.slice_ends, s_.slice_axes, s_.element_size);
  }
  return Status::OK();
}  // namespace cuda

CudnnConvolutionDescriptor::CudnnConvolutionDescriptor() : desc_(nullptr) {
}

CudnnConvolutionDescriptor::~CudnnConvolutionDescriptor() {
  if (desc_ != nullptr) {
    cudnnDestroyConvolutionDescriptor(desc_);
    desc_ = nullptr;
  }
}

Status CudnnConvolutionDescriptor::Set(
    size_t rank,
    const std::vector<int64_t>& pads,
    const std::vector<int64_t>& strides,
    const std::vector<int64_t>& dilations,
    cudnnConvolutionMode_t mode,
    cudnnDataType_t data_type) {
  if (!desc_)
    CUDNN_RETURN_IF_ERROR(cudnnCreateConvolutionDescriptor(&desc_));

  std::vector<int> pad_dims(rank);
  std::vector<int> stride_dims(rank);
  std::vector<int> dilation_dims(rank);
  for (size_t i = 0; i < rank; i++) {
    pad_dims[i] = gsl::narrow_cast<int>(pads[i]);
    stride_dims[i] = gsl::narrow_cast<int>(strides[i]);
    dilation_dims[i] = gsl::narrow_cast<int>(dilations[i]);
  }

  CUDNN_RETURN_IF_ERROR(cudnnSetConvolutionNdDescriptor(
      desc_,
      gsl::narrow_cast<int>(rank),
      pad_dims.data(),
      stride_dims.data(),
      dilation_dims.data(),
      mode,
      data_type));

  return Status::OK();
}

}  // namespace cuda
}  // namespace onnxruntime<|MERGE_RESOLUTION|>--- conflicted
+++ resolved
@@ -34,12 +34,8 @@
 REGISTER_KERNEL_TYPED(double)
 REGISTER_KERNEL_TYPED(MLFloat16)
 
-<<<<<<< HEAD
-Status SliceOutUnwantedOutputSection(const void* input_data,
-=======
 Status SliceOutUnwantedOutputSection(cudaStream_t stream,
                                      const void* input_data,
->>>>>>> f649f917
                                      const std::vector<int64_t>& input_dims,
                                      void* output_data,
                                      const std::vector<int64_t>& output_dims,
@@ -200,11 +196,7 @@
         s_.b_zero = nullptr;
       }
       CUDA_CALL_THROW(cudaMalloc(&s_.b_zero, malloc_size));
-<<<<<<< HEAD
-      CUDA_CALL_THROW(cudaMemset(s_.b_zero, 0, malloc_size));
-=======
       CUDA_CALL_THROW(cudaMemsetAsync(s_.b_zero, 0, malloc_size, Stream()));
->>>>>>> f649f917
     }
 
     if (!s_.cached_benchmark_results.contains(x_dims_cudnn)) {
@@ -315,11 +307,7 @@
   // To deal with asymmetric padding, we may have over-padded on one or both sides of the spatial dimensions
   // This may have lead to extra results that are unnecessary and hence we slice that off here
   if (s_.post_slicing_required) {
-<<<<<<< HEAD
-    SliceOutUnwantedOutputSection(s_.y_data, s_.y_dims_with_adjusted_pads, s_.Y->MutableDataRaw(),
-=======
     SliceOutUnwantedOutputSection(Stream(), s_.y_data, s_.y_dims_with_adjusted_pads, s_.Y->MutableDataRaw(),
->>>>>>> f649f917
                                   s_.y_dims, s_.slice_starts, s_.slice_ends, s_.slice_axes, s_.element_size);
   }
   return Status::OK();
