--- conflicted
+++ resolved
@@ -118,22 +118,30 @@
 
   if (input.IsDataType<float>()) {
     SpaceDepthOpCpuImpl<float>(input, output, permutation,
-                              onnxruntime::narrow<ptrdiff_t>(batch),
-                              onnxruntime::narrow<std::ptrdiff_t>(input_depth),
-                              onnxruntime::narrow<std::ptrdiff_t>(input_height / blocksize_),
-                              onnxruntime::narrow<std::ptrdiff_t>(blocksize_),
-                              onnxruntime::narrow<std::ptrdiff_t>(input_width / blocksize_),
-                              onnxruntime::narrow<std::ptrdiff_t>(blocksize_),
-                              onnxruntime::narrow<ptrdiff_t>(blocksize_),
-                              onnxruntime::narrow<ptrdiff_t>(blocksize_),
-                              onnxruntime::narrow<std::ptrdiff_t>(input_depth),
-                              onnxruntime::narrow<std::ptrdiff_t>(input_height / blocksize_),
-                              onnxruntime::narrow<std::ptrdiff_t>(input_width / blocksize_));
+                               onnxruntime::narrow<ptrdiff_t>(batch),
+                               onnxruntime::narrow<std::ptrdiff_t>(input_depth),
+                               onnxruntime::narrow<std::ptrdiff_t>(input_height / blocksize_),
+                               onnxruntime::narrow<std::ptrdiff_t>(blocksize_),
+                               onnxruntime::narrow<std::ptrdiff_t>(input_width / blocksize_),
+                               onnxruntime::narrow<std::ptrdiff_t>(blocksize_),
+                               onnxruntime::narrow<ptrdiff_t>(blocksize_),
+                               onnxruntime::narrow<ptrdiff_t>(blocksize_),
+                               onnxruntime::narrow<std::ptrdiff_t>(input_depth),
+                               onnxruntime::narrow<std::ptrdiff_t>(input_height / blocksize_),
+                               onnxruntime::narrow<std::ptrdiff_t>(input_width / blocksize_));
   } else if (input.IsDataType<double>()) {
-<<<<<<< HEAD
-    SpaceDepthOpCpuImpl<double>(input, output, permutation, batch,
-                                input_depth, input_height / blocksize_, blocksize_, input_width / blocksize_, blocksize_,
-                                blocksize_, blocksize_, input_depth, input_height / blocksize_, input_width / blocksize_);
+    SpaceDepthOpCpuImpl<double>(input, output, permutation,
+                                onnxruntime::narrow<ptrdiff_t>(batch),
+                                onnxruntime::narrow<std::ptrdiff_t>(input_depth),
+                                onnxruntime::narrow<std::ptrdiff_t>(input_height / blocksize_),
+                                onnxruntime::narrow<std::ptrdiff_t>(blocksize_),
+                                onnxruntime::narrow<std::ptrdiff_t>(input_width / blocksize_),
+                                onnxruntime::narrow<std::ptrdiff_t>(blocksize_),
+                                onnxruntime::narrow<ptrdiff_t>(blocksize_),
+                                onnxruntime::narrow<ptrdiff_t>(blocksize_),
+                                onnxruntime::narrow<std::ptrdiff_t>(input_depth),
+                                onnxruntime::narrow<std::ptrdiff_t>(input_height / blocksize_),
+                                onnxruntime::narrow<std::ptrdiff_t>(input_width / blocksize_));
   } else if (input.IsDataType<uint8_t>()) {
     SpaceDepthOpCpuImpl<uint8_t>(input, output, permutation, batch,
                                  input_depth, input_height / blocksize_, blocksize_, input_width / blocksize_, blocksize_,
@@ -142,20 +150,6 @@
     SpaceDepthOpCpuImpl<int8_t>(input, output, permutation, batch,
                                 input_depth, input_height / blocksize_, blocksize_, input_width / blocksize_, blocksize_,
                                 blocksize_, blocksize_, input_depth, input_height / blocksize_, input_width / blocksize_);
-=======
-    SpaceDepthOpCpuImpl<double>(input, output, permutation,
-                                onnxruntime::narrow<ptrdiff_t>(batch),
-                                onnxruntime::narrow<std::ptrdiff_t>(input_depth),
-                                onnxruntime::narrow<std::ptrdiff_t>(input_height / blocksize_),
-                                onnxruntime::narrow<std::ptrdiff_t>(blocksize_),
-                                onnxruntime::narrow<std::ptrdiff_t>(input_width / blocksize_),
-                                onnxruntime::narrow<std::ptrdiff_t>(blocksize_),
-                                onnxruntime::narrow<ptrdiff_t>(blocksize_),
-                                onnxruntime::narrow<ptrdiff_t>(blocksize_),
-                                onnxruntime::narrow<std::ptrdiff_t>(input_depth),
-                                onnxruntime::narrow<std::ptrdiff_t>(input_height / blocksize_),
-                                onnxruntime::narrow<std::ptrdiff_t>(input_width / blocksize_));
->>>>>>> 47780b7f
   } else {
     // user will not see this as the kernel doesn't claim support for types other than float and double
     return ORT_MAKE_STATUS(ONNXRUNTIME, FAIL, "Unsupported input type in SpaceToDepth op: ", input.DataType());
@@ -208,19 +202,6 @@
                                onnxruntime::narrow<std::ptrdiff_t>(input_width),
                                onnxruntime::narrow<std::ptrdiff_t>(blocksize_));
   } else if (input.IsDataType<double>()) {
-<<<<<<< HEAD
-    SpaceDepthOpCpuImpl<double>(input, output, permutation, batch,
-                                dim1, blocksize_, dim3, input_height, input_width,
-                                input_depth / blocksize_ / blocksize_, input_height, blocksize_, input_width, blocksize_);
-  } else if (input.IsDataType<uint8_t>()) {
-    SpaceDepthOpCpuImpl<uint8_t>(input, output, permutation, batch,
-                                 dim1, blocksize_, dim3, input_height, input_width,
-                                 input_depth / blocksize_ / blocksize_, input_height, blocksize_, input_width, blocksize_);
-  } else if (input.IsDataType<int8_t>()) {
-    SpaceDepthOpCpuImpl<int8_t>(input, output, permutation, batch,
-                                dim1, blocksize_, dim3, input_height, input_width,
-                                input_depth / blocksize_ / blocksize_, input_height, blocksize_, input_width, blocksize_);
-=======
     SpaceDepthOpCpuImpl<double>(input, output, permutation,
                                 onnxruntime::narrow<std::ptrdiff_t>(batch),
                                 onnxruntime::narrow<std::ptrdiff_t>(dim1),
@@ -233,7 +214,32 @@
                                 onnxruntime::narrow<std::ptrdiff_t>(blocksize_),
                                 onnxruntime::narrow<std::ptrdiff_t>(input_width),
                                 onnxruntime::narrow<std::ptrdiff_t>(blocksize_));
->>>>>>> 47780b7f
+  } else if (input.IsDataType<uint8_t>()) {
+    SpaceDepthOpCpuImpl<uint8_t>(input, output, permutation,
+                                 onnxruntime::narrow<std::ptrdiff_t>(batch),
+                                 onnxruntime::narrow<std::ptrdiff_t>(dim1),
+                                 onnxruntime::narrow<std::ptrdiff_t>(blocksize_),
+                                 onnxruntime::narrow<std::ptrdiff_t>(dim3),
+                                 onnxruntime::narrow<std::ptrdiff_t>(input_height),
+                                 onnxruntime::narrow<std::ptrdiff_t>(input_width),
+                                 onnxruntime::narrow<std::ptrdiff_t>(input_depth / blocksize_ / blocksize_),
+                                 onnxruntime::narrow<std::ptrdiff_t>(input_height),
+                                 onnxruntime::narrow<std::ptrdiff_t>(blocksize_),
+                                 onnxruntime::narrow<std::ptrdiff_t>(input_width),
+                                 onnxruntime::narrow<std::ptrdiff_t>(blocksize_));
+  } else if (input.IsDataType<int8_t>()) {
+    SpaceDepthOpCpuImpl<int8_t>(input, output, permutation,
+                                onnxruntime::narrow<std::ptrdiff_t>(batch),
+                                onnxruntime::narrow<std::ptrdiff_t>(dim1),
+                                onnxruntime::narrow<std::ptrdiff_t>(blocksize_),
+                                onnxruntime::narrow<std::ptrdiff_t>(dim3),
+                                onnxruntime::narrow<std::ptrdiff_t>(input_height),
+                                onnxruntime::narrow<std::ptrdiff_t>(input_width),
+                                onnxruntime::narrow<std::ptrdiff_t>(input_depth / blocksize_ / blocksize_),
+                                onnxruntime::narrow<std::ptrdiff_t>(input_height),
+                                onnxruntime::narrow<std::ptrdiff_t>(blocksize_),
+                                onnxruntime::narrow<std::ptrdiff_t>(input_width),
+                                onnxruntime::narrow<std::ptrdiff_t>(blocksize_));
   } else {
     // user will not see this as the kernel doesn't claim support for types other than float and double
     return ORT_MAKE_STATUS(ONNXRUNTIME, FAIL, "Unsupported input type in DepthToSpace op: ", input.DataType());
