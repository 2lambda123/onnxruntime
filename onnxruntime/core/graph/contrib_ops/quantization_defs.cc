--- conflicted
+++ resolved
@@ -203,14 +203,10 @@
                                        "T1", OpSchema::Optional)
                                 .Output(0, "y", "N-D full precision output tensor. It has same shape as input 'x'.",
                                         "T2")
-<<<<<<< HEAD
-                                .TypeConstraint("T1", {"tensor(int8)", "tensor(uint8)", "tensor(int16)", "tensor(uint16)", "tensor(int32)"},
-                                                "Constrain 'x' and 'x_zero_point' to 8-bit and 16-bit integer tensors.")
-=======
-                                .TypeConstraint("T1", {"tensor(int8)", "tensor(uint8)", "tensor(int32)"},
-                                                "Constrain 'x' and 'x_zero_point' to 8-bit integer tensors or 32-bit "
-                                                "signed integer tensors.")
->>>>>>> 5a83a67f
+                                .TypeConstraint("T1", {"tensor(int8)", "tensor(uint8)", "tensor(int16)",
+                                                       "tensor(uint16)", "tensor(int32)"},
+                                                "Constrain 'x' and 'x_zero_point' to 8-bit integer tensors, "
+                                                "16-bit integer tensors, or 32-bit signed integer tensors.")
                                 .TypeConstraint("T2", {"tensor(float16)", "tensor(float)"},
                                                 "Constrain 'y', 'x_scale' to float tensors.")
                                 .SetDoc(DequantizeLinear_ver1_doc)
