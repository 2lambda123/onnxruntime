// Copyright (c) Microsoft Corporation. All rights reserved.
// Licensed under the MIT License.

import {DataType} from '../../../wasm-common';
import {TensorView} from '../../tensor';
import {ShapeUtil} from '../../util';
import {AttributeWithCacheKey, createAttributeWithCacheKey} from '../attribute-with-cache-key';
import {ComputeContext, GpuDataType, ProgramInfo, ProgramInfoLoader, ProgramMetadata} from '../types';

import {inputVariable, outputVariable, ShaderHelper} from './common';

const validateInputs = (inputs: readonly TensorView[]): void => {
  if (!inputs || inputs.length === 0 || inputs.length > 2) {
    throw new Error('Reduce op requires 1 or 2 inputs.');
  }

  if (inputs.length === 2 && inputs[1].dims.length !== 1) {
    throw new Error('Invalid axes input dims.');
  }

  if (inputs[0].dataType !== DataType.float) {
    throw new Error('Invalid input type.');
  }
};

export interface ReduceAttributes extends AttributeWithCacheKey {
  keepDims: boolean;
  noopWithEmptyAxes: boolean;
  axes: number[];
}

type ReduceOp = (inputs: readonly TensorView[], axes: number[]) => string[];
const noOp: ReduceOp = (): string[] => ['', '', 'value = _A[inputIdx];', ''];
const createReduceProgramInfo =
    (metadata: ProgramMetadata, inputs: readonly TensorView[], attributes: ReduceAttributes, reduceOp: ReduceOp):
        ProgramInfo => {
          const outputShape: number[] = [];
          const inputShape = inputs[0].dims;

          const idxCopy: string[] = [];  // copy output indexes to input indexes

          const axes = ShapeUtil.normalizeAxes(attributes.axes, inputs[0].dims.length);
          const outputDimsLength = inputs[0].dims.length - (attributes.keepDims ? 0 : axes.length);
          const ops = reduceOp(inputs, axes);
<<<<<<< HEAD
          const input = inputVariable('_A', inputs[0].dataType, inputShape);
          const initInputIdx = (ops[1] === '') ? '' : `let inputIdx = ${input.indicesToOffset('inputIndices')};`;
          let reduceOps = `
          let inputIdx = ${input.indicesToOffset('inputIndices')};
          ${ops[2]};`;
          const reduceOnAllAxes = !attributes.noopWithEmptyAxes && attributes.axes.length === 0;
          for (let k = 0; k < inputs[0].dims.length; k++) {
=======
          const inputIndicesHelper = createIndicesHelper('input', inputShape);
          const initInputIdxLet = `let inputIdx = ${inputIndicesHelper.i2oExpression('inputIndices')};`;
          const initInputIdxVar = `var inputIdx = ${inputIndicesHelper.i2oExpression('inputIndices')};`;
          const updateInputIdxImpl = `inputIdx = ${inputIndicesHelper.i2oExpression('inputIndices')};`;
          const initInputIdx = (ops[1] === '') ? '' : initInputIdxVar;
          let reduceOps = ((ops[1] === '') ? initInputIdxLet : updateInputIdxImpl) + '\n' + ops[2];
          const reduceOnAllAxes = !attributes.noopWithEmptyAxes && attributes.axes.length === 0;
          for (let k = 0; k < inputs[0].dims.length; k++) {
            const inputIndices = inputShape.length > 1 ? `inputIndices[${k}]` : 'inputIndices';
>>>>>>> cc4b64f6
            // if this axis is reduced
            if (reduceOnAllAxes || axes.indexOf(k) >= 0) {
              if (attributes.keepDims) {
                outputShape.push(1);
              }  // else { remove the axis from outputShape; }

              // loop over the d-th axis
              reduceOps = `for(var j${k}: u32 = 0; j${k} < ${inputs[0].dims[k]}; j${k}++) {
<<<<<<< HEAD
                            inputIndices[${k}] = j${k};
                            ${reduceOps}
                          }`;
            } else {
              if (outputDimsLength > 1) {
                idxCopy.push(`inputIndices[${k}] = outputIndices[${outputShape.length}];`);
              } else {
                idxCopy.push(`inputIndices[${k}] = outputIndices;`);
              }
=======
                  ${inputIndices} = j${k};
                  ${reduceOps}
                }`;
            } else {
              const outputIndices = outputDimsLength > 1 ? `outputIndices[${outputShape.length}]` : 'outputIndices';
              idxCopy.push(`${inputIndices} = ${outputIndices};`);
>>>>>>> cc4b64f6
              outputShape.push(inputs[0].dims[k]);
            }
          }

<<<<<<< HEAD
          const output = outputVariable('output', inputs[0].dataType, outputShape);
          const outputSize = ShapeUtil.size(outputShape);

          const getShaderSource = (shaderHelper: ShaderHelper) => `
          ${shaderHelper.declareVariables(input, output)}
=======
          const outputIndicesHelper = createIndicesHelper('output', outputShape);
          const outputSize = ShapeUtil.size(outputShape);
          const dataType = 'f32';

          const getShaderSource = (shaderHelper: ShaderHelper) => `
          @group(0) @binding(0) var<storage, read> _A : array<${dataType}>;
          @group(0) @binding(1) var<storage, read_write> output : array<${dataType}>;
>>>>>>> cc4b64f6

          ${output.impl('offsetToIndices')}
          ${input.impl('indicesToOffset')}

          ${shaderHelper.mainStart()}
          ${shaderHelper.guardAgainstOutOfBoundsWorkgroupSizes(outputSize)}
          let outputIndices = ${output.offsetToIndices('global_idx')};
          var inputIndices: ${input.type.indices};

          var value = ${output.type.value}(0);

          ${idxCopy.join('\n')}
          ${ops[0]}       // init ops for reduce max/min
          ${initInputIdx}
          ${ops[1]}
          ${reduceOps}
          ${ops[3]}       // final computation for reduce mean
          output[global_idx] = value;
        }`;

          return {
            ...metadata,
            getShaderSource,
            outputs: [{dims: outputShape, dataType: inputs[0].dataType, gpuDataType: GpuDataType.default}],
            dispatchGroup: () => ({x: Math.ceil(outputSize / 64 /* workgroup size */)})
          };
        };

const createReduceAttributesFromInputs =
    (inputs: readonly TensorView[], attributes: ReduceAttributes): ReduceAttributes => {
      const axes: number[] = [];
      if (inputs[1].dims[0] > 0) {
        inputs[1].getBigInt64Array().forEach(v => axes.push(Number(v)));
      }
      return createAttributeWithCacheKey(
          {axes, keepDims: attributes.keepDims, noopWithEmptyAxes: attributes.noopWithEmptyAxes});
    };

const createReduceProgramInfoLoader =
    (inputs: readonly TensorView[], name: string, attributes: ReduceAttributes, reduceOp: ReduceOp):
        ProgramInfoLoader => {
          const updatedAttributes: ReduceAttributes =
              inputs.length === 1 ? attributes : createReduceAttributesFromInputs(inputs, attributes);
          const metadata: ProgramMetadata = {
            name,
            inputTypes: [GpuDataType.default],
            cacheHint: updatedAttributes.cacheKey + '_' + inputs[0].dims.map(d => d.toString()).join(',')
          };
          return {
            ...metadata,
            get: () => createReduceProgramInfo(
                metadata, [inputs[0]], updatedAttributes,
                updatedAttributes.noopWithEmptyAxes && updatedAttributes.axes.length === 0 ? noOp : reduceOp)
          };
        };

export const reduceLogSum = (context: ComputeContext, attributes: ReduceAttributes): void => {
  validateInputs(context.inputs);
  const reduceOp: ReduceOp = (): string[] => ['value = 0.0;', '', 'value += _A[inputIdx];', 'value = log(value);'];
  context.compute(createReduceProgramInfoLoader(context.inputs, 'ReduceLogSum', attributes, reduceOp), {inputs: [0]});
};

export const reduceL1 = (context: ComputeContext, attributes: ReduceAttributes): void => {
  validateInputs(context.inputs);
  const reduceOp: ReduceOp = (): string[] => ['value = 0.0;', '', 'value += abs(_A[inputIdx]);', ''];
  context.compute(createReduceProgramInfoLoader(context.inputs, 'ReduceL1', attributes, reduceOp), {inputs: [0]});
};

export const reduceL2 = (context: ComputeContext, attributes: ReduceAttributes): void => {
  validateInputs(context.inputs);
  const reduceOp: ReduceOp = ():
      string[] => ['var t = f32(0); value = 0.0;', '', 't = _A[inputIdx]; value += (t * t);', 'value = sqrt(value);'];
  context.compute(createReduceProgramInfoLoader(context.inputs, 'ReduceL2', attributes, reduceOp), {inputs: [0]});
};

export const reduceLogSumExp = (context: ComputeContext, attributes: ReduceAttributes): void => {
  validateInputs(context.inputs);
  const reduceOp: ReduceOp = (): string[] => ['value = 0.0;', '', 'value += exp(_A[inputIdx]);', 'value = log(value);'];
  context.compute(
      createReduceProgramInfoLoader(context.inputs, 'ReduceLogSumExp', attributes, reduceOp), {inputs: [0]});
};

export const reduceMax = (context: ComputeContext, attributes: ReduceAttributes): void => {
  validateInputs(context.inputs);
  const reduceOp: ReduceOp = (inputs: TensorView[], axes: number[]): string[] => {
    const idxZero = [];
    for (let k = 0; k < inputs[0].dims.length; k++) {
      if (axes.indexOf(k) >= 0 || axes.length === 0) {
        idxZero.push(`inputIndices[${k}] = 0;`);  // first element
      }
    }

    return [`${idxZero.join('\n')}`, 'value = _A[inputIdx];', 'value = max(value, _A[inputIdx]);', ''];
  };
  context.compute(createReduceProgramInfoLoader(context.inputs, 'ReduceMax', attributes, reduceOp), {inputs: [0]});
};

export const reduceMean = (context: ComputeContext, attributes: ReduceAttributes): void => {
  validateInputs(context.inputs);
  const reduceOp: ReduceOp = (inputs: TensorView[], axes: number[]): string[] => {
    let size = 1.0;
    for (let k = 0; k < inputs[0].dims.length; k++) {
      if (axes.indexOf(k) >= 0 || axes.length === 0) {
        size *= inputs[0].dims[k];
      }
    }

    return ['value = 0.0;', '', 'value += _A[inputIdx];', `value = value / ${size}.;`];  // ensure real number with `.`
  };
  context.compute(createReduceProgramInfoLoader(context.inputs, 'ReduceMean', attributes, reduceOp), {inputs: [0]});
};

export const reduceMin = (context: ComputeContext, attributes: ReduceAttributes): void => {
  validateInputs(context.inputs);
  const reduceOp: ReduceOp = (inputs: TensorView[], axes: number[]): string[] => {
    const idxZero = [];
    for (let k = 0; k < inputs[0].dims.length; k++) {
      if (axes.indexOf(k) >= 0 || axes.length === 0) {
        idxZero.push(`inputIndices[${k}] = 0;`);  // first element
      }
    }

    return [`${idxZero.join('\n')}`, 'value = _A[inputIdx];', 'value = min(value, _A[inputIdx]);', ''];
  };
  context.compute(createReduceProgramInfoLoader(context.inputs, 'ReduceMin', attributes, reduceOp), {inputs: [0]});
};

export const reduceProd = (context: ComputeContext, attributes: ReduceAttributes): void => {
  validateInputs(context.inputs);
  const reduceOp: ReduceOp = (): string[] => ['value = 1.0;', '', 'value *= _A[inputIdx];', ''];
  context.compute(createReduceProgramInfoLoader(context.inputs, 'ReduceProd', attributes, reduceOp), {inputs: [0]});
};

export const reduceSum = (context: ComputeContext, attributes: ReduceAttributes): void => {
  validateInputs(context.inputs);
  const reduceOp: ReduceOp = (): string[] => ['value = 0.0;', '', 'value += _A[inputIdx];', ''];
  context.compute(createReduceProgramInfoLoader(context.inputs, 'ReduceSum', attributes, reduceOp), {inputs: [0]});
};

export const reduceSumSquare = (context: ComputeContext, attributes: ReduceAttributes): void => {
  validateInputs(context.inputs);
  const reduceOp: ReduceOp =
      (): string[] => ['var t = f32(0); value = 0.0;', '', 't = _A[inputIdx]; value += t * t;', ''];
  context.compute(
      createReduceProgramInfoLoader(context.inputs, 'ReduceSumSquare', attributes, reduceOp), {inputs: [0]});
};

export const parseReduceAttributes = (attributes: Record<string, unknown>): ReduceAttributes =>
    createAttributeWithCacheKey(attributes as Omit<ReduceAttributes, keyof AttributeWithCacheKey>);<|MERGE_RESOLUTION|>--- conflicted
+++ resolved
@@ -42,25 +42,15 @@
           const axes = ShapeUtil.normalizeAxes(attributes.axes, inputs[0].dims.length);
           const outputDimsLength = inputs[0].dims.length - (attributes.keepDims ? 0 : axes.length);
           const ops = reduceOp(inputs, axes);
-<<<<<<< HEAD
           const input = inputVariable('_A', inputs[0].dataType, inputShape);
-          const initInputIdx = (ops[1] === '') ? '' : `let inputIdx = ${input.indicesToOffset('inputIndices')};`;
-          let reduceOps = `
-          let inputIdx = ${input.indicesToOffset('inputIndices')};
-          ${ops[2]};`;
-          const reduceOnAllAxes = !attributes.noopWithEmptyAxes && attributes.axes.length === 0;
-          for (let k = 0; k < inputs[0].dims.length; k++) {
-=======
-          const inputIndicesHelper = createIndicesHelper('input', inputShape);
-          const initInputIdxLet = `let inputIdx = ${inputIndicesHelper.i2oExpression('inputIndices')};`;
-          const initInputIdxVar = `var inputIdx = ${inputIndicesHelper.i2oExpression('inputIndices')};`;
-          const updateInputIdxImpl = `inputIdx = ${inputIndicesHelper.i2oExpression('inputIndices')};`;
+          const output = outputVariable('output', inputs[0].dataType, outputShape);
+          const initInputIdxLet = `let inputIdx = ${input.indicesToOffset('inputIndices')};`;
+          const initInputIdxVar = `var inputIdx = ${input.indicesToOffset('inputIndices')};`;
+          const updateInputIdxImpl = `inputIdx = ${input.indicesToOffset('inputIndices')};`;
           const initInputIdx = (ops[1] === '') ? '' : initInputIdxVar;
           let reduceOps = ((ops[1] === '') ? initInputIdxLet : updateInputIdxImpl) + '\n' + ops[2];
           const reduceOnAllAxes = !attributes.noopWithEmptyAxes && attributes.axes.length === 0;
           for (let k = 0; k < inputs[0].dims.length; k++) {
-            const inputIndices = inputShape.length > 1 ? `inputIndices[${k}]` : 'inputIndices';
->>>>>>> cc4b64f6
             // if this axis is reduced
             if (reduceOnAllAxes || axes.indexOf(k) >= 0) {
               if (attributes.keepDims) {
@@ -69,43 +59,22 @@
 
               // loop over the d-th axis
               reduceOps = `for(var j${k}: u32 = 0; j${k} < ${inputs[0].dims[k]}; j${k}++) {
-<<<<<<< HEAD
-                            inputIndices[${k}] = j${k};
-                            ${reduceOps}
-                          }`;
-            } else {
-              if (outputDimsLength > 1) {
-                idxCopy.push(`inputIndices[${k}] = outputIndices[${outputShape.length}];`);
-              } else {
-                idxCopy.push(`inputIndices[${k}] = outputIndices;`);
-              }
-=======
-                  ${inputIndices} = j${k};
+                  ${input.indicesSet('inputIndices', k, `j${k}`)}
                   ${reduceOps}
                 }`;
             } else {
               const outputIndices = outputDimsLength > 1 ? `outputIndices[${outputShape.length}]` : 'outputIndices';
-              idxCopy.push(`${inputIndices} = ${outputIndices};`);
->>>>>>> cc4b64f6
+              idxCopy.push(
+                  `${input.indicesSet('inputIndices', k, output.indicesGet('outputIndices', outputShape.length))} = ${
+                      outputIndices};`);
               outputShape.push(inputs[0].dims[k]);
             }
           }
 
-<<<<<<< HEAD
-          const output = outputVariable('output', inputs[0].dataType, outputShape);
           const outputSize = ShapeUtil.size(outputShape);
 
           const getShaderSource = (shaderHelper: ShaderHelper) => `
           ${shaderHelper.declareVariables(input, output)}
-=======
-          const outputIndicesHelper = createIndicesHelper('output', outputShape);
-          const outputSize = ShapeUtil.size(outputShape);
-          const dataType = 'f32';
-
-          const getShaderSource = (shaderHelper: ShaderHelper) => `
-          @group(0) @binding(0) var<storage, read> _A : array<${dataType}>;
-          @group(0) @binding(1) var<storage, read_write> output : array<${dataType}>;
->>>>>>> cc4b64f6
 
           ${output.impl('offsetToIndices')}
           ${input.impl('indicesToOffset')}
