--- conflicted
+++ resolved
@@ -358,10 +358,6 @@
         'Programming Language :: Python :: 3 :: Only',
         'Programming Language :: Python :: 3.6',
         'Programming Language :: Python :: 3.7',
-<<<<<<< HEAD
-        'Programming Language :: Python :: 3.8'],
-=======
         'Programming Language :: Python :: 3.8',
         'Programming Language :: Python :: 3.9'],
->>>>>>> f649f917
     )